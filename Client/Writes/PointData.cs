using System;
using System.Collections.Generic;
using System.Collections.Immutable;
using System.Diagnostics;
using System.Globalization;
using System.Linq;
using System.Numerics;
using System.Text;
using InfluxDB.Client.Api.Domain;
using InfluxDB.Client.Core;
using NodaTime;

namespace InfluxDB.Client.Writes
{
    /// <summary>
    /// Point defines the values that will be written to the database.
    /// <a href="http://bit.ly/influxdata-point">See Go Implementation</a>.
    /// </summary>
    public class PointData : IEquatable<PointData>
    {
        private static readonly DateTime EpochStart = new DateTime(1970, 1, 1, 0, 0, 0, DateTimeKind.Utc);

        private readonly string _measurementName;
        private readonly ImmutableSortedDictionary<string, string> _tags = ImmutableSortedDictionary<string, string>.Empty;
        private readonly ImmutableSortedDictionary<string, object> _fields = ImmutableSortedDictionary<string, object>.Empty;

        public readonly WritePrecision Precision;
        private readonly BigInteger? _time;

        private PointData(string measurementName)
        {
            Arguments.CheckNonEmptyString(measurementName, "Measurement name");

            _measurementName = measurementName;
            Precision = WritePrecision.Ns;
        }

        private PointData(string measurementName,
                            WritePrecision precision,
                            BigInteger? time,
                            ImmutableSortedDictionary<string, string> tags,
                            ImmutableSortedDictionary<string, object> fields)
        {
            _measurementName = measurementName;
            Precision = precision;
            _time = time;
            _tags = tags;
            _fields = fields;
        }

        /// <summary>
        /// Create a new Point withe specified a measurement name.
        /// </summary>
        /// <param name="measurementName">the measurement name</param>
        /// <returns>the new Point</returns>
        public static PointData Measurement(string measurementName)
        {
            return new PointData(measurementName);
        }

        private PointData(string measurementName,
                            WritePrecision precision,
                            BigInteger? time,
                            ImmutableSortedDictionary<string, string> tags,
                            ImmutableSortedDictionary<string, object> fields)
        {
            _measurementName = measurementName;
            Precision = precision;
            _time = time;
            _tags = tags;
            _fields = fields;
        }

        /// <summary>
        /// Adds or replaces a tag value for a point.
        /// </summary>
        /// <param name="name">the tag name</param>
        /// <param name="value">the tag value</param>
        /// <returns>this</returns>
        public PointData Tag(string name, string value)
        {
<<<<<<< HEAD
            if (string.IsNullOrEmpty(value))
            {
                Trace.TraceWarning($"Empty tags don't supported, tag [{name}], measurement [{_measurementName}]");
                return this;
            }
            var tags = _tags;
=======
            var isEmptyValue = string.IsNullOrEmpty(value);
            var tags = _tags;
            if (isEmptyValue)
            {
                if (tags.ContainsKey(name))
                {
                    Trace.TraceWarning($"Empty tags will cause deletion of, tag [{name}], measurement [{_measurementName}]");
                }
                else
                {
                    Trace.TraceWarning($"Empty tags has no effect, tag [{name}], measurement [{_measurementName}]");
                    return this;
                }
            }
>>>>>>> d5c0e544
            if (tags.ContainsKey(name))
            {
                tags = tags.Remove(name);
            }
<<<<<<< HEAD
            tags = tags.Add(name, value);
=======
            if (!isEmptyValue)
                tags = tags.Add(name, value);
>>>>>>> d5c0e544

            return new PointData(_measurementName,
                                Precision,
                                _time,
                                tags,
                                _fields);
        }

        /// <summary>
        /// Add a field with a <see cref="float"/> value.
        /// </summary>
        /// <param name="name">the field name</param>
        /// <param name="value">the field value</param>
        /// <returns>this</returns>
        public PointData Field(string name, float value)
        {
            return PutField(name, value);
        }

        /// <summary>
        /// Add a field with a <see cref="double"/> value.
        /// </summary>
        /// <param name="name">the field name</param>
        /// <param name="value">the field value</param>
        /// <returns>this</returns>
        public PointData Field(string name, double value)
        {
            return PutField(name, value);
        }

        /// <summary>
        /// Add a field with a <see cref="decimal"/> value.
        /// </summary>
        /// <param name="name">the field name</param>
        /// <param name="value">the field value</param>
        /// <returns>this</returns>
        public PointData Field(string name, decimal value)
        {
            return PutField(name, value);
        }

        /// <summary>
        /// Add a field with a <see cref="long"/> value.
        /// </summary>
        /// <param name="name">the field name</param>
        /// <param name="value">the field value</param>
        /// <returns>this</returns>
        public PointData Field(string name, long value)
        {
            return PutField(name, value);
        }

        /// <summary>
        /// Add a field with a <see cref="ulong"/> value.
        /// </summary>
        /// <param name="name">the field name</param>
        /// <param name="value">the field value</param>
        /// <returns>this</returns>
        public PointData Field(string name, ulong value)
        {
            return PutField(name, value);
        }

        /// <summary>
        /// Add a field with a <see cref="string"/> value.
        /// </summary>
        /// <param name="name">the field name</param>
        /// <param name="value">the field value</param>
        /// <returns>this</returns>
        public PointData Field(string name, string value)
        {
            return PutField(name, value);
        }

        /// <summary>
        /// Add a field with a <see cref="bool"/> value.
        /// </summary>
        /// <param name="name">the field name</param>
        /// <param name="value">the field value</param>
        /// <returns>this</returns>
        public PointData Field(string name, bool value)
        {
            return PutField(name, value);
        }

        /// <summary>
        /// Updates the timestamp for the point.
        /// </summary>
        /// <param name="timestamp">the timestamp</param>
        /// <param name="timeUnit">the timestamp precision</param>
        /// <returns></returns>
        public PointData Timestamp(long timestamp, WritePrecision timeUnit)
        {
            return new PointData(_measurementName,
                                timeUnit,
                                timestamp,
                                _tags,
                                _fields);
        }

        /// <summary>
        /// Updates the timestamp for the point represented by <see cref="TimeSpan"/>.
        /// </summary>
        /// <param name="timestamp">the timestamp</param>
        /// <param name="timeUnit">the timestamp precision</param>
        /// <returns></returns>
        public PointData Timestamp(TimeSpan timestamp, WritePrecision timeUnit)
        {
            BigInteger? time = null;
            switch (timeUnit)
            {
                case WritePrecision.Ns:
                    time = timestamp.Ticks * 100;
                    break;
                case WritePrecision.Us:
                    time = (BigInteger)(timestamp.Ticks * 0.1);
                    break;
                case WritePrecision.Ms:
                    time = (BigInteger)timestamp.TotalMilliseconds;
                    break;
                case WritePrecision.S:
                    time = (BigInteger)timestamp.TotalSeconds;
                    break;
            }

            return new PointData(_measurementName,
                                timeUnit,
                                time,
                                _tags,
                                _fields);
        }

        /// <summary>
        /// Updates the timestamp for the point represented by <see cref="DateTime"/>.
        /// </summary>
        /// <param name="timestamp">the timestamp</param>
        /// <param name="timeUnit">the timestamp precision</param>
        /// <returns></returns>
        public PointData Timestamp(DateTime timestamp, WritePrecision timeUnit)
        {
            if (timestamp != null && timestamp.Kind != DateTimeKind.Utc)
            {
                throw new ArgumentException("Timestamps must be specified as UTC", nameof(timestamp));
            }

            var timeSpan = timestamp.Subtract(EpochStart);

            return Timestamp(timeSpan, timeUnit);
        }

        /// <summary>
        /// Updates the timestamp for the point represented by <see cref="DateTime"/>.
        /// </summary>
        /// <param name="timestamp">the timestamp</param>
        /// <param name="timeUnit">the timestamp precision</param>
        /// <returns></returns>
        public PointData Timestamp(DateTimeOffset timestamp, WritePrecision timeUnit)
        {
            return Timestamp(timestamp.UtcDateTime, timeUnit);
        }

        /// <summary>
        /// Updates the timestamp for the point represented by <see cref="Instant"/>.
        /// </summary>
        /// <param name="timestamp">the timestamp</param>
        /// <param name="timeUnit">the timestamp precision</param>
        /// <returns></returns>
        public PointData Timestamp(Instant timestamp, WritePrecision timeUnit)
        {
            BigInteger? time = null;
            switch (timeUnit)
            {
                case WritePrecision.S:
                    time = timestamp.ToUnixTimeSeconds();
                    break;
                case WritePrecision.Ms:
                    time = timestamp.ToUnixTimeMilliseconds();
                    break;
                case WritePrecision.Us:
                    time = (long)(timestamp.ToUnixTimeTicks() * 0.1);
                    break;
                default:
                    time = (timestamp - NodaConstants.UnixEpoch).ToBigIntegerNanoseconds();
                    break;
            }


            return new PointData(_measurementName,
                                timeUnit,
                                time,
                                _tags,
                                _fields);
        }

        /// <summary>
        /// Has point any fields?
        /// </summary>
        /// <returns>true, if the point contains any fields, false otherwise.</returns>
        public bool HasFields()
        {
            return _fields.Count > 0;
        }

        /// <summary>
        /// The Line Protocol
        /// </summary>
        /// <param name="pointSettings">with the default values</param>
        /// <returns></returns>
        public string ToLineProtocol(PointSettings pointSettings = null)
        {
            var sb = new StringBuilder();

            EscapeKey(sb, _measurementName);
            AppendTags(sb, pointSettings);
            var appendedFields = AppendFields(sb);
            if (!appendedFields)
            {
                return "";
            }

            AppendTime(sb);

            return sb.ToString();
        }

        private PointData PutField(string name, object value)
        {
            Arguments.CheckNonEmptyString(name, "Field name");

            var fields = _fields;
            if (fields.ContainsKey(name))
            {
                fields = fields.Remove(name);
            }
            fields = fields.Add(name, value);

            return new PointData(_measurementName,
                                Precision,
                                _time,
                                _tags,
                                fields);
        }

        /// <summary>
        /// Appends the tags.
        /// </summary>
        /// <param name="writer">The writer.</param>
        /// <param name="pointSettings">The point settings.</param>
        private void AppendTags(StringBuilder writer, PointSettings pointSettings)
        {
<<<<<<< HEAD
            IReadOnlyDictionary<string, string> entries = ImmutableDictionary<string, string>.Empty;

            if (pointSettings == null)
            {
                entries = _tags;
            }
            else
            {
=======
            IReadOnlyDictionary<string, string> entries;

            if (pointSettings == null)
            {
                entries = _tags;
            }
            else
            {
>>>>>>> d5c0e544
                IReadOnlyDictionary<string, string> defaultTags =
                    pointSettings.GetDefaultTags();
                try
                {
                    entries = _tags.AddRange(defaultTags);
                }
                catch (ArgumentException ex)
                {
                    // Most cases don't expect to override existing content
                    // override don't consider as best practice
                    // therefore it a trade-off between being less efficient 
                    // on the default behavior or on the override scenario
<<<<<<< HEAD
                    ImmutableSortedDictionary<string, string>.Builder builder = _tags.ToBuilder();
                    foreach (var item in defaultTags)
                    {
                        string name = item.Key;
=======
                    var builder = _tags.ToBuilder();
                    foreach (var item in defaultTags)
                    {
                        var name = item.Key;
>>>>>>> d5c0e544
                        if (!builder.ContainsKey(name)) // existing tags overrides
                            builder.Add(name, item.Value);
                    }
                    entries = builder;
                }
            }

            foreach (var keyValue in entries)
            {
                var key = keyValue.Key;
                var value = keyValue.Value;

                if (string.IsNullOrEmpty(key) || string.IsNullOrEmpty(value))
                {
                    continue;
                }

                writer.Append(',');
                EscapeKey(writer, key);
                writer.Append('=');
                EscapeKey(writer, value);
            }

            writer.Append(' ');
        }

        /// <summary>
        /// Appends the fields.
        /// </summary>
        /// <param name="sb">The sb.</param>
        /// <returns></returns>
        private bool AppendFields(StringBuilder sb)
        {
            var appended = false;

            foreach (var keyValue in _fields)
            {
                var key = keyValue.Key;
                var value = keyValue.Value;

                if (IsNotDefined(value))
                {
                    continue;
                }

                EscapeKey(sb, key);
                sb.Append('=');

                if (value is double || value is float)
                {
                    sb.Append(((IConvertible)value).ToString(CultureInfo.InvariantCulture));
                }
                else if (value is byte || value is int || value is long || value is sbyte || value is short ||
                         value is uint || value is ulong || value is ushort)
                {
                    sb.Append(((IConvertible)value).ToString(CultureInfo.InvariantCulture));
                    sb.Append('i');
                }
                else if (value is bool b)
                {
                    sb.Append(b ? "true" : "false");
                }
                else if (value is string s)
                {
                    sb.Append('"');
                    EscapeValue(sb, s);
                    sb.Append('"');
                }
                else if (value is IConvertible c)
                {
                    sb.Append(c.ToString(CultureInfo.InvariantCulture));
                }
                else
                {
                    sb.Append(value);
                }

                sb.Append(',');
                appended = true;
            }

            if (appended)
            {
                sb.Remove(sb.Length - 1, 1);
            }

            return appended;
        }

        /// <summary>
        /// Appends the time.
        /// </summary>
        /// <param name="sb">The sb.</param>
        private void AppendTime(StringBuilder sb)
        {
            if (_time == null)
            {
                return;
            }

            sb.Append(' ');
            sb.Append(((BigInteger)_time).ToString(CultureInfo.InvariantCulture));
        }

        /// <summary>
        /// Escapes the key.
        /// </summary>
        /// <param name="sb">The sb.</param>
        /// <param name="key">The key.</param>
        private void EscapeKey(StringBuilder sb, string key)
        {
            foreach (var c in key)
            {
                switch (c)
                {
                    case ' ':
                    case ',':
                    case '=':
                        sb.Append("\\");
                        break;
                }

                sb.Append(c);
            }
        }

        /// <summary>
        /// Escapes the value.
        /// </summary>
        /// <param name="sb">The sb.</param>
        /// <param name="value">The value.</param>
        private void EscapeValue(StringBuilder sb, string value)
        {
            foreach (var c in value)
            {
                switch (c)
                {
                    case '\\':
                    case '\"':
                        sb.Append("\\");
                        break;
                }

                sb.Append(c);
            }
        }

        /// <summary>
        /// Determines whether [is not defined] [the specified value].
        /// </summary>
        /// <param name="value">The value.</param>
        /// <returns>
        ///   <c>true</c> if [is not defined] [the specified value]; otherwise, <c>false</c>.
        /// </returns>
        private bool IsNotDefined(object value)
        {
            return value == null
                   || (value is double d && (double.IsInfinity(d) || double.IsNaN(d)))
                   || (value is float f && (float.IsInfinity(f) || float.IsNaN(f)));
        }

        /// <summary>
        /// Determines whether the specified <see cref="System.Object" />, is equal to this instance.
        /// </summary>
        /// <param name="obj">The <see cref="System.Object" /> to compare with this instance.</param>
        /// <returns>
        ///   <c>true</c> if the specified <see cref="System.Object" /> is equal to this instance; otherwise, <c>false</c>.
        /// </returns>
        public override bool Equals(object obj)
        {
            return Equals(obj as PointData);
        }

        /// <summary>
        /// Indicates whether the current object is equal to another object of the same type.
        /// </summary>
        /// <param name="other">An object to compare with this object.</param>
        /// <returns>
        /// true if the current object is equal to the <paramref name="other">other</paramref> parameter; otherwise, false.
        /// </returns>
        public bool Equals(PointData other)
        {
            if (other == null)
                return false;
            var otherTags = other._tags;
<<<<<<< HEAD
            bool result = _tags.Count == otherTags.Count &&
                           _tags.All(pair => otherTags.ContainsKey(pair.Key) &&
                                             otherTags[pair.Key] == pair.Value);
            var otherFields = other._fields;
            result = result && _fields.Count == otherFields.Count &&
                           _fields.All(pair => otherFields.ContainsKey(pair.Key) &&
                                             object.Equals(otherFields[pair.Key], pair.Value));
=======

            var result = _tags.Count == otherTags.Count &&
                           _tags.All(pair => 
                                {
                                    var key = pair.Key;
                                    var value = pair.Value;
                                    return otherTags.ContainsKey(key) &&
                                        otherTags[key] == value;
                                });
            var otherFields = other._fields;
            result = result && _fields.Count == otherFields.Count &&
                           _fields.All(pair =>
                                {
                                    var key = pair.Key;
                                    var value = pair.Value;
                                    return otherFields.ContainsKey(key) &&
                                                object.Equals(otherFields[key], value);
                                });
>>>>>>> d5c0e544

            result = result &&
                   _measurementName == other._measurementName &&
                   Precision == other.Precision &&
                   EqualityComparer<BigInteger?>.Default.Equals(_time, other._time);

            return result;
        }

        /// <summary>
        /// Returns a hash code for this instance.
        /// </summary>
        /// <returns>
        /// A hash code for this instance, suitable for use in hashing algorithms and data structures like a hash table. 
        /// </returns>
        public override int GetHashCode()
        {
<<<<<<< HEAD
            int hashCode = 318335609;
=======
            var hashCode = 318335609;
>>>>>>> d5c0e544
            hashCode = hashCode * -1521134295 + EqualityComparer<string>.Default.GetHashCode(_measurementName);
            hashCode = hashCode * -1521134295 + Precision.GetHashCode();
            hashCode = hashCode * -1521134295 + _time.GetHashCode();

            foreach (var pair in _tags)
            {
                hashCode = hashCode * -1521134295 + pair.Key?.GetHashCode() ?? 0;
                hashCode = hashCode * -1521134295 + pair.Value?.GetHashCode() ?? 0;
            }
            foreach (var pair in _fields)
            {
                hashCode = hashCode * -1521134295 + pair.Key?.GetHashCode() ?? 0;
                hashCode = hashCode * -1521134295 + pair.Value?.GetHashCode() ?? 0;
            }

            return hashCode;
        }

        /// <summary>
        /// Implements the operator ==.
        /// </summary>
        /// <param name="left">The left.</param>
        /// <param name="right">The right.</param>
        /// <returns>
        /// The result of the operator.
        /// </returns>
        public static bool operator ==(PointData left, PointData right)
        {
            return EqualityComparer<PointData>.Default.Equals(left, right);
        }

        /// <summary>
        /// Implements the operator !=.
        /// </summary>
        /// <param name="left">The left.</param>
        /// <param name="right">The right.</param>
        /// <returns>
        /// The result of the operator.
        /// </returns>
        public static bool operator !=(PointData left, PointData right)
        {
            return !(left == right);
        }
    }

    internal static class DictionaryExtensions
    {
        public static SortedDictionary<TK, TV> ToSortedDictionary<TK, TV>(this Dictionary<TK, TV> existing,
            IComparer<TK> comparer)
        {
            return new SortedDictionary<TK, TV>(existing, comparer);
        }
    }
}<|MERGE_RESOLUTION|>--- conflicted
+++ resolved
@@ -79,14 +79,6 @@
         /// <returns>this</returns>
         public PointData Tag(string name, string value)
         {
-<<<<<<< HEAD
-            if (string.IsNullOrEmpty(value))
-            {
-                Trace.TraceWarning($"Empty tags don't supported, tag [{name}], measurement [{_measurementName}]");
-                return this;
-            }
-            var tags = _tags;
-=======
             var isEmptyValue = string.IsNullOrEmpty(value);
             var tags = _tags;
             if (isEmptyValue)
@@ -101,17 +93,12 @@
                     return this;
                 }
             }
->>>>>>> d5c0e544
             if (tags.ContainsKey(name))
             {
                 tags = tags.Remove(name);
             }
-<<<<<<< HEAD
-            tags = tags.Add(name, value);
-=======
             if (!isEmptyValue)
                 tags = tags.Add(name, value);
->>>>>>> d5c0e544
 
             return new PointData(_measurementName,
                                 Precision,
@@ -362,8 +349,7 @@
         /// <param name="pointSettings">The point settings.</param>
         private void AppendTags(StringBuilder writer, PointSettings pointSettings)
         {
-<<<<<<< HEAD
-            IReadOnlyDictionary<string, string> entries = ImmutableDictionary<string, string>.Empty;
+            IReadOnlyDictionary<string, string> entries;
 
             if (pointSettings == null)
             {
@@ -371,16 +357,6 @@
             }
             else
             {
-=======
-            IReadOnlyDictionary<string, string> entries;
-
-            if (pointSettings == null)
-            {
-                entries = _tags;
-            }
-            else
-            {
->>>>>>> d5c0e544
                 IReadOnlyDictionary<string, string> defaultTags =
                     pointSettings.GetDefaultTags();
                 try
@@ -393,17 +369,10 @@
                     // override don't consider as best practice
                     // therefore it a trade-off between being less efficient 
                     // on the default behavior or on the override scenario
-<<<<<<< HEAD
-                    ImmutableSortedDictionary<string, string>.Builder builder = _tags.ToBuilder();
-                    foreach (var item in defaultTags)
-                    {
-                        string name = item.Key;
-=======
                     var builder = _tags.ToBuilder();
                     foreach (var item in defaultTags)
                     {
                         var name = item.Key;
->>>>>>> d5c0e544
                         if (!builder.ContainsKey(name)) // existing tags overrides
                             builder.Add(name, item.Value);
                     }
@@ -589,15 +558,6 @@
             if (other == null)
                 return false;
             var otherTags = other._tags;
-<<<<<<< HEAD
-            bool result = _tags.Count == otherTags.Count &&
-                           _tags.All(pair => otherTags.ContainsKey(pair.Key) &&
-                                             otherTags[pair.Key] == pair.Value);
-            var otherFields = other._fields;
-            result = result && _fields.Count == otherFields.Count &&
-                           _fields.All(pair => otherFields.ContainsKey(pair.Key) &&
-                                             object.Equals(otherFields[pair.Key], pair.Value));
-=======
 
             var result = _tags.Count == otherTags.Count &&
                            _tags.All(pair => 
@@ -616,7 +576,6 @@
                                     return otherFields.ContainsKey(key) &&
                                                 object.Equals(otherFields[key], value);
                                 });
->>>>>>> d5c0e544
 
             result = result &&
                    _measurementName == other._measurementName &&
@@ -634,11 +593,7 @@
         /// </returns>
         public override int GetHashCode()
         {
-<<<<<<< HEAD
-            int hashCode = 318335609;
-=======
             var hashCode = 318335609;
->>>>>>> d5c0e544
             hashCode = hashCode * -1521134295 + EqualityComparer<string>.Default.GetHashCode(_measurementName);
             hashCode = hashCode * -1521134295 + Precision.GetHashCode();
             hashCode = hashCode * -1521134295 + _time.GetHashCode();
