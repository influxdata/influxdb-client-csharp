--- conflicted
+++ resolved
@@ -73,7 +73,7 @@
         }
 
         /// <summary>
-        ///     Get the Query client.
+        /// Get the Query client.
         /// </summary>
         /// <returns>the new client instance for the Query API</returns>
         public QueryApi GetQueryApi()
@@ -82,12 +82,12 @@
             {
                 ExceptionFactory = _exceptionFactory
             };
-
+            
             return new QueryApi(service);
         }
 
         /// <summary>
-        ///     Get the Write client.
+        /// Get the Write client.
         /// </summary>
         /// <returns>the new client instance for the Write API</returns>
         public WriteApi GetWriteApi()
@@ -96,7 +96,7 @@
         }
 
         /// <summary>
-        ///     Get the Write client.
+        /// Get the Write client.
         /// </summary>
         /// <param name="writeOptions">the configuration for a write client</param>
         /// <returns>the new client instance for the Write API</returns>
@@ -114,7 +114,7 @@
         }
 
         /// <summary>
-        ///     Get the <see cref="Organization" /> client.
+        /// Get the <see cref="Organization" /> client.
         /// </summary>
         /// <returns>the new client instance for Organization API</returns>
         public OrganizationsApi GetOrganizationsApi()
@@ -128,7 +128,7 @@
         }
 
         /// <summary>
-        ///     Get the <see cref="InfluxDB.Client.Api.Domain.User" /> client.
+        /// Get the <see cref="InfluxDB.Client.Api.Domain.User" /> client.
         /// </summary>
         /// <returns>the new client instance for User API</returns>
         public UsersApi GetUsersApi()
@@ -142,7 +142,7 @@
         }
 
         /// <summary>
-        ///     Get the <see cref="Bucket" /> client.
+        /// Get the <see cref="Bucket" /> client.
         /// </summary>
         /// <returns>the new client instance for Bucket API</returns>
         public BucketsApi GetBucketsApi()
@@ -156,7 +156,7 @@
         }
 
         /// <summary>
-        ///     Get the <see cref="Source" /> client.
+        /// Get the <see cref="Source" /> client.
         /// </summary>
         /// <returns>the new client instance for Source API</returns>
         public SourcesApi GetSourcesApi()
@@ -170,7 +170,7 @@
         }
 
         /// <summary>
-        ///     Get the <see cref="InfluxDB.Client.Api.Domain.Authorization" /> client.
+        /// Get the <see cref="InfluxDB.Client.Api.Domain.Authorization" /> client.
         /// </summary>
         /// <returns>the new client instance for Authorization API</returns>
         public AuthorizationsApi GetAuthorizationsApi()
@@ -184,7 +184,7 @@
         }
 
         /// <summary>
-        ///     Get the <see cref="InfluxDB.Client.Api.Domain.Task" /> client.
+        /// Get the <see cref="InfluxDB.Client.Api.Domain.Task" /> client.
         /// </summary>
         /// <returns>the new client instance for Task API</returns>
         public TasksApi GetTasksApi()
@@ -198,7 +198,7 @@
         }
 
         /// <summary>
-        ///     Get the <see cref="InfluxDB.Client.Api.Domain.ScraperTargetResponse" /> client.
+        /// Get the <see cref="InfluxDB.Client.Api.Domain.ScraperTargetResponse" /> client.
         /// </summary>
         /// <returns>the new client instance for Scraper API</returns>
         public ScraperTargetsApi GetScraperTargetsApi()
@@ -212,7 +212,7 @@
         }
 
         /// <summary>
-        ///     Get the <see cref="InfluxDB.Client.Api.Domain.Telegraf" /> client.
+        /// Get the <see cref="InfluxDB.Client.Api.Domain.Telegraf" /> client.
         /// </summary>
         /// <returns>the new client instance for Telegrafs API</returns>
         public TelegrafsApi GetTelegrafsApi()
@@ -226,7 +226,7 @@
         }
 
         /// <summary>
-        ///     Get the <see cref="InfluxDB.Client.Api.Domain.Label" /> client.
+        /// Get the <see cref="InfluxDB.Client.Api.Domain.Label" /> client.
         /// </summary>
         /// <returns>the new client instance for Label API</returns>
         public LabelsApi GetLabelsApi()
@@ -240,7 +240,7 @@
         }
 
         /// <summary>
-        ///     Set the log level for the request and response information.
+        /// Set the log level for the request and response information.
         /// </summary>
         /// <param name="logLevel">the log level to set</param>
         public void SetLogLevel(LogLevel logLevel)
@@ -251,7 +251,7 @@
         }
 
         /// <summary>
-        ///     Set the <see cref="LogLevel" /> that is used for logging requests and responses.
+        /// Set the <see cref="LogLevel" /> that is used for logging requests and responses.
         /// </summary>
         /// <returns>Log Level</returns>
         public LogLevel GetLogLevel()
@@ -260,7 +260,7 @@
         }
 
         /// <summary>
-        ///     Get the health of an instance.
+        /// Get the health of an instance.
         /// </summary>
         /// <returns>health of an instance</returns>
         public async Task<Check> Health()
@@ -269,7 +269,7 @@
         }
 
         /// <summary>
-        ///     The readiness of the InfluxDB 2.0.
+        /// The readiness of the InfluxDB 2.0.
         /// </summary>
         /// <returns>return null if the InfluxDB is not ready</returns>
         public async Task<Ready> Ready()
@@ -287,7 +287,7 @@
         }
 
         /// <summary>
-        ///     Post onboarding request, to setup initial user, org and bucket.
+        /// Post onboarding request, to setup initial user, org and bucket.
         /// </summary>
         /// <param name="onboarding">to setup defaults</param>
         /// <exception cref="HttpException">With status code 422 when an onboarding has already been completed</exception>
@@ -300,7 +300,7 @@
         }
 
         /// <summary>
-        ///     Check if database has default user, org, bucket created, returns true if not.
+        /// Check if database has default user, org, bucket created, returns true if not.
         /// </summary>
         /// <returns>True if onboarding has already been completed otherwise false</returns>
         public async Task<bool> IsOnboardingAllowed()
@@ -309,23 +309,13 @@
 
             return await isOnboardingAllowed;
         }
-<<<<<<< HEAD
         
         internal static string AuthorizationHeader(string username, string password)
-=======
-
-        internal static Check GetHealth(Task<Check> task)
->>>>>>> 80ff7e2e
         {
             return "Basic " + Convert.ToBase64String(Encoding.Default.GetBytes(username + ":" + password));
         }
-<<<<<<< HEAD
         
         internal static async Task<Check> GetHealth(Task<Check> task)
-=======
-
-        internal static string AuthorizationHeader(string username, string password)
->>>>>>> 80ff7e2e
         {
             Arguments.CheckNotNull(task, nameof(task));
 
