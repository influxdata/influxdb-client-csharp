using System;
using System.Collections.Generic;
using System.Configuration;
using System.Net;
<<<<<<< HEAD
using System.Net.Http.Headers;
=======
using System.Net.Http;
>>>>>>> 774a85e9
using System.Net.Security;
using System.Security.Cryptography.X509Certificates;
using System.Text.RegularExpressions;
using System.Web;
using InfluxDB.Client.Configurations;
using InfluxDB.Client.Core;
using InfluxDB.Client.Core.Exceptions;
using InfluxDB.Client.Writes;

namespace InfluxDB.Client
{
    /// <summary>
    /// InfluxDBClientOptions are used to configure the InfluxDB 2.x connections.
    /// </summary>
    public class InfluxDBClientOptions
    {
        private static readonly Regex DurationRegex = new Regex(@"^(?<Amount>\d+)(?<Unit>[a-zA-Z]{0,2})$",
            RegexOptions.ExplicitCapture |
            RegexOptions.Compiled |
            RegexOptions.CultureInvariant |
            RegexOptions.RightToLeft);

        private string _token;
        private string _url;
        private TimeSpan _timeout;
        private LogLevel _logLevel;
        private string _username;
        private string _password;
        private IWebProxy _webProxy;
        private bool _allowHttpRedirects;
        private bool _verifySsl;
        private X509CertificateCollection _clientCertificates;
<<<<<<< HEAD
        private Action<HttpRequestHeaders> _configureDefaultHeadersAction;
=======
        private HttpClient _httpClient;
>>>>>>> 774a85e9

        /// <summary>
        /// Set the url to connect the InfluxDB.
        /// </summary>
        public string Url
        {
            get => _url;
            private set
            {
                Arguments.CheckNonEmptyString(value, "Url");
                _url = value;
            }
        }

        /// <summary>
        /// Set the timespan to wait before the HTTP request times out.
        /// </summary>
        public TimeSpan Timeout
        {
            get => _timeout;
            set
            {
                Arguments.CheckNotNull(value, "Timeout");
                _timeout = value;
            }
        }

        /// <summary>
        /// Set the log level for the request and response information.
        /// <list type="bullet">
        /// <item>Basic - Logs request and response lines.</item>
        /// <item>Body - Logs request and response lines including headers and body (if present). Note that applying the `Body` LogLevel will disable chunking while streaming and will load the whole response into memory.</item>
        /// <item>Headers - Logs request and response lines including headers.</item>
        /// <item>None - Disable logging.</item>
        /// </list>
        /// </summary>
        public LogLevel LogLevel
        {
            get => _logLevel;
            set
            {
                Arguments.CheckNotNull(value, "LogLevel");
                _logLevel = value;
            }
        }

        /// <summary>
        /// The scheme uses to Authentication.
        /// </summary>
        public AuthenticationScheme AuthScheme { get; private set; }

        /// <summary>
        /// Setup authorization by <see cref="AuthenticationScheme.Token"/>.
        /// </summary>
        public string Token
        {
            get => _token;
            set
            {
                _token = value;
                Arguments.CheckNonEmptyString(_token, "token");

                AuthScheme = AuthenticationScheme.Token;
            }
        }

        /// <summary>
        /// Setup authorization by <see cref="AuthenticationScheme.Session"/>.
        /// </summary>
        public string Username
        {
            get => _username;
            set
            {
                Arguments.CheckNonEmptyString(value, "Username");
                _username = value;

                if (!string.IsNullOrEmpty(_username) && !string.IsNullOrEmpty(Password))
                {
                    AuthScheme = AuthenticationScheme.Session;
                }
            }
        }

        /// <summary>
        /// Setup authorization by <see cref="AuthenticationScheme.Session"/>.
        /// </summary>
        public string Password
        {
            get => _password;
            set
            {
                Arguments.CheckNotNull(value, "Password");
                _password = value;

                if (!string.IsNullOrEmpty(Username) && !string.IsNullOrEmpty(_password))
                {
                    AuthScheme = AuthenticationScheme.Session;
                }
            }
        }

        /// <summary>
        /// Specify the default destination organization for writes and queries.
        /// </summary>
        public string Org { get; set; }

        /// <summary>
        /// Specify the default destination bucket for writes.
        /// </summary>
        public string Bucket { get; set; }

        /// <summary>
        /// Specify the WebProxy instance to use by the WebRequest to connect to external InfluxDB.
        /// </summary>
        public IWebProxy WebProxy
        {
            get => _webProxy;
            set
            {
                Arguments.CheckNotNull(value, "WebProxy");
                _webProxy = value;
            }
        }

        /// <summary>
        /// Configure automatically following HTTP 3xx redirects.
        /// </summary>
        public bool AllowHttpRedirects
        {
            get => _allowHttpRedirects;
            set
            {
                Arguments.CheckNotNull(value, "AllowHttpRedirects");
                _allowHttpRedirects = value;
            }
        }

        /// <summary>
        /// Ignore Certificate Validation Errors when `false`.
        /// </summary>
        public bool VerifySsl
        {
            get => _verifySsl;
            set
            {
                Arguments.CheckNotNull(value, "VerifySsl");
                _verifySsl = value;
            }
        }

        /// <summary>
        /// Callback function for handling the remote SSL Certificate Validation.
        /// The callback takes precedence over `VerifySsl`. 
        /// </summary>
        public RemoteCertificateValidationCallback VerifySslCallback { get; set; }

        /// <summary>
        /// Set X509CertificateCollection to be sent with HTTP requests
        /// </summary>
        public X509CertificateCollection ClientCertificates
        {
            get => _clientCertificates;
            set
            {
                Arguments.CheckNotNull(value, "ClientCertificates");
                _clientCertificates = value;
            }
        }

        /// <summary>
        /// Set the action to be performed on HttpRequestHeaders being used by the client
        /// This action can be used to define additional request headers as defined in RFC 2616
        /// </summary>
        public Action<HttpRequestHeaders> ConfigureDefaultHeadersAction
        {
            get => _configureDefaultHeadersAction;
            set
            {
                Arguments.CheckNotNull(value, "ConfigureDefaultHeadersAction");
                _configureDefaultHeadersAction = value;
            }
        }

        /// <summary>
        /// The setting for store data point: default values, threshold, ...
        /// </summary>
        public PointSettings PointSettings { get; }

        /// <summary>
        /// Default tags that will be use for writes by Point and POJO.
        /// </summary>
        public Dictionary<string, string> DefaultTags
        {
            get => PointSettings.DefaultTags;
            set => PointSettings.DefaultTags = value;
        }

        /// <summary>
        /// Add default tag that will be use for writes by Point and POJO.
        /// <para>
        /// The expressions can be:
        /// <list type="bullet">
        /// <item>"California Miner" - static value</item>
        /// <item>"${version}" - application settings</item>
        /// <item>"${env.hostname}" - environment property</item>
        /// </list>
        /// </para>
        /// </summary>
        /// <param name="tagName">the tag name</param>
        /// <param name="expression">the tag value expression</param>
        public void AddDefaultTag(string tagName, string expression)
        {
            Arguments.CheckNotNull(tagName, nameof(tagName));
            PointSettings.AddDefaultTag(tagName, expression);
        }

        /// <summary>
        /// Add default tags that will be use for writes by Point and POJO.
        /// <see cref="AddDefaultTag"/>
        /// </summary>
        /// <param name="tags">tags dictionary</param>
        public void AddDefaultTags(Dictionary<string, string> tags)
        {
            foreach (var tag in tags)
            {
                Arguments.CheckNotNull(tag.Key, "TagName");
                PointSettings.AddDefaultTag(tag.Key, tag.Value);
            }
        }

        /// <summary>
        /// Add a HttpClient as a part of InfluxDBClientOptions
        /// </summary>
        public HttpClient HttpClient
        {
            get => _httpClient;
            set => _httpClient = value;
        }

        /// <summary>
        /// Create an instance of InfluxDBClientOptions. The url could be a connection string with various configurations.
        ///<para>
        /// e.g.: "http://localhost:8086?timeout=5000&amp;logLevel=BASIC
        /// The following options are supported:
        /// <list type="bullet">
        /// <item>Timeout - timespan to wait before the HTTP request times out</item>
        /// <item>LogLevel - log level for the request and response information</item>
        /// <item>Token - setup authorization by <see cref="AuthenticationScheme.Token"/></item>
        /// <item>Username - with Password property setup authorization by <see cref="AuthenticationScheme.Session"/></item>
        /// <item>Password - with Username property setup authorization by <see cref="AuthenticationScheme.Session"/></item>
        /// <item>Org - specify the default destination organization for writes and queries</item>
        /// <item>Bucket - specify the default destination bucket for writes</item>
        /// <item>WebProxy - specify the WebProxy instance to use by the WebRequest to connect to external InfluxDB.</item>
        /// <item>AllowHttpRedirects - configure automatically following HTTP 3xx redirects</item>
        /// <item>VerifySsl - ignore Certificate Validation Errors when `false`</item>
        /// <item>VerifySslCallback - callback function for handling the remote SSL Certificate Validation. The callback takes precedence over `VerifySsl`</item>
        /// <item>ClientCertificates - set X509CertificateCollection to be sent with HTTP requests</item>
        /// <item>DefaultTags - tags that will be use for writes by Point and POJO</item>
        /// <item>ConfigureDefaultHeadersAction - action to define additional request headers as defined in RFC 2616</item> 
        /// </list>
        /// </para>
        /// </summary>
        /// <param name="url">url to connect the InfluxDB</param>
        public InfluxDBClientOptions(string url)
        {
            if (string.IsNullOrEmpty(url))
            {
                throw new ArgumentException("The url to connect the InfluxDB has to be defined.");
            }

            var uri = new Uri(url);

            Url = uri.GetLeftPart(UriPartial.Path);
            if (string.IsNullOrEmpty(Url))
            {
                throw new ArgumentException("The url to connect the InfluxDB has to be defined.");
            }

            var query = HttpUtility.ParseQueryString(uri.Query);
            Org = query.Get("org");
            Bucket = query.Get("bucket");
            AllowHttpRedirects = Convert.ToBoolean(query.Get("allowHttpRedirects"));

            var verifySslValue = query.Get("verifySsl");
            var token = query.Get("token");
            var logLevel = query.Get("logLevel");
            var timeout = query.Get("timeout");

            VerifySsl = Convert.ToBoolean(string.IsNullOrEmpty(verifySslValue) ? "true" : verifySslValue);

            if (!string.IsNullOrWhiteSpace(token))
            {
                Token = token;
            }

            if (!string.IsNullOrWhiteSpace(logLevel))
            {
                Enum.TryParse(logLevel, true, out LogLevel logLevelValue);
                LogLevel = logLevelValue;
            }

            if (!string.IsNullOrWhiteSpace(timeout))
            {
                Timeout = ToTimeout(timeout);
            }

            if (Timeout == TimeSpan.Zero || Timeout == TimeSpan.FromMilliseconds(0))
            {
                Timeout = TimeSpan.FromSeconds(10);
            }

            PointSettings = new PointSettings();
        }

        /// <summary>
        /// Configure InfluxDBClientOptions via App.config.
        /// </summary>
        /// <param name="sectionName">Name of configuration section. Useful for tests.</param>
        /// <returns><see cref="InfluxDBClientOptions"/></returns>
        public static InfluxDBClientOptions LoadConfig(string sectionName = "influx2")
        {
            var config = (Influx2)ConfigurationManager.GetSection(sectionName);
            if (config == null)
            {
                const string message = "The configuration doesn't contains a 'influx2' section. " +
                                       "The minimal configuration should contains an url of InfluxDB. " +
                                       "For more details see: " +
                                       "https://github.com/influxdata/influxdb-client-csharp/blob/master/Client/README.md#client-configuration-file";

                throw new ConfigurationErrorsException(message);
            }

            var url = config.Url;
            var org = config.Org;
            var bucket = config.Bucket;
            var token = config.Token;
            var logLevel = config.LogLevel;
            var timeout = config.Timeout;
            var allowHttpRedirects = config.AllowHttpRedirects;
            var verifySsl = config.VerifySsl;

            var influxDbClientOptions = new InfluxDBClientOptions(url)
            {
                Org = org,
                Bucket = bucket,
                AllowHttpRedirects = allowHttpRedirects,
                VerifySsl = verifySsl
            };

            if (!string.IsNullOrWhiteSpace(token))
            {
                influxDbClientOptions.Token = token;
            }

            if (!string.IsNullOrWhiteSpace(logLevel))
            {
                Enum.TryParse(logLevel, true, out LogLevel logLevelValue);
                influxDbClientOptions.LogLevel = logLevelValue;
            }

            if (!string.IsNullOrWhiteSpace(timeout))
            {
                influxDbClientOptions.Timeout = ToTimeout(timeout);
            }

            if (influxDbClientOptions.Timeout == TimeSpan.Zero ||
                influxDbClientOptions.Timeout == TimeSpan.FromMilliseconds(0))
            {
                influxDbClientOptions.Timeout = TimeSpan.FromSeconds(10);
            }

            var tags = config.Tags;
            if (tags != null)
            {
                foreach (Influx2.TagElement o in tags)
                    influxDbClientOptions.PointSettings.AddDefaultTag(o.Name, o.Value);
            }

            return influxDbClientOptions;
        }

        private InfluxDBClientOptions(Builder builder)
        {
            Arguments.CheckNotNull(builder, nameof(builder));

            Url = builder.UrlString;
            LogLevel = builder.LogLevelValue;
            AuthScheme = builder.AuthScheme;

            switch (builder.AuthScheme)
            {
                case AuthenticationScheme.Token:
                    Token = builder.Token;
                    break;
                case AuthenticationScheme.Session:
                    Username = builder.Username;
                    Password = builder.Password;
                    break;
            }

            Org = builder.OrgString;
            Bucket = builder.BucketString;
            Timeout = builder.Timeout;
            AllowHttpRedirects = builder.AllowHttpRedirects;
            PointSettings = builder.PointSettings;
            VerifySsl = builder.VerifySslCertificates;
            VerifySslCallback = builder.VerifySslCallback;

            if (builder.WebProxy != null)
            {
                WebProxy = builder.WebProxy;
            }

            if (builder.CertificateCollection != null)
            {
                ClientCertificates = builder.CertificateCollection;
            }

<<<<<<< HEAD
            if (builder.ConfigureDefaultHeadersAction != null)
            {
                ConfigureDefaultHeadersAction = builder.ConfigureDefaultHeadersAction;
            }

=======
            if (builder.HttpClient != null)
            {
                HttpClient = builder.HttpClient;
            }
>>>>>>> 774a85e9
        }

        private static TimeSpan ToTimeout(string value)
        {
            var matcher = DurationRegex.Match(value);
            if (!matcher.Success)
            {
                throw new InfluxException($"'{value}' is not a valid duration");
            }

            var amount = matcher.Groups["Amount"].Value;
            var unit = matcher.Groups["Unit"].Value;

            TimeSpan duration;
            switch (string.IsNullOrWhiteSpace(unit) ? "ms" : unit.ToLower())
            {
                case "ms":
                    duration = TimeSpan.FromMilliseconds(double.Parse(amount));
                    break;

                case "s":
                    duration = TimeSpan.FromSeconds(double.Parse(amount));
                    break;

                case "m":
                    duration = TimeSpan.FromMinutes(double.Parse(amount));
                    break;

                default:
                    throw new InfluxException($"unknown unit for '{value}'");
            }

            return duration;
        }

        /// <summary>
        /// The scheme uses to Authentication.
        /// </summary>
        public enum AuthenticationScheme
        {
            /// <summary>
            /// Anonymous.
            /// </summary>
            Anonymous,

            /// <summary>
            /// Basic auth.
            /// </summary>
            Session,

            /// <summary>
            /// Authentication token.
            /// </summary>
            Token
        }

        /// <summary>
        /// A builder for <see cref="InfluxDBClientOptions"/>.
        /// </summary>
        public sealed class Builder
        {
            internal string UrlString;
            internal LogLevel LogLevelValue;

            internal AuthenticationScheme AuthScheme;
            internal string Token;
            internal string Username;
            internal string Password;
            internal TimeSpan Timeout;

            internal string OrgString;
            internal string BucketString;

            internal IWebProxy WebProxy;
            internal bool AllowHttpRedirects;
            internal bool VerifySslCertificates = true;
            internal RemoteCertificateValidationCallback VerifySslCallback;
            internal X509CertificateCollection CertificateCollection;
<<<<<<< HEAD
            internal Action<HttpRequestHeaders> ConfigureDefaultHeadersAction;
=======
            internal HttpClient HttpClient;
>>>>>>> 774a85e9

            internal PointSettings PointSettings = new PointSettings();

            public static Builder CreateNew()
            {
                return new Builder();
            }

            /// <summary>
            /// Set the url to connect the InfluxDB.
            /// </summary>
            /// <param name="url">the url to connect the InfluxDB. It must be defined.</param>
            /// <returns><see cref="Builder"/></returns>
            public Builder Url(string url)
            {
                Arguments.CheckNonEmptyString(url, nameof(url));

                UrlString = url;

                return this;
            }

            /// <summary>
            /// Set the log level for the request and response information.
            /// </summary>
            /// <param name="logLevel">The log level for the request and response information.</param>
            /// <returns><see cref="Builder"/></returns>
            public Builder LogLevel(LogLevel logLevel)
            {
                Arguments.CheckNotNull(logLevel, nameof(logLevel));

                LogLevelValue = logLevel;

                return this;
            }

            /// <summary>
            /// Set the timespan to wait before the HTTP request times out.
            /// </summary>
            /// <param name="timeout">The timespan to wait before the HTTP request times out. It must be defined.</param>
            /// <returns><see cref="Builder"/></returns>
            public Builder TimeOut(TimeSpan timeout)
            {
                Arguments.CheckNotNull(timeout, nameof(timeout));

                Timeout = timeout;

                return this;
            }

            /// <summary>
            /// Setup authorization by <see cref="AuthenticationScheme.Session"/>.
            /// </summary>
            /// <param name="username">the username to use in the basic auth</param>
            /// <param name="password">the password to use in the basic auth</param>
            /// <returns><see cref="Builder"/></returns>
            public Builder Authenticate(string username,
                char[] password)
            {
                Arguments.CheckNonEmptyString(username, "username");
                Arguments.CheckNotNull(password, "password");

                AuthScheme = AuthenticationScheme.Session;
                Username = username;
                Password = new string(password);

                return this;
            }

            /// <summary>
            /// Setup authorization by <see cref="AuthenticationScheme.Token"/>.
            /// </summary>
            /// <param name="token">the token to use for the authorization</param>
            /// <returns><see cref="Builder"/></returns>
            public Builder AuthenticateToken(char[] token)
            {
                Arguments.CheckNotNull(token, "token");

                AuthScheme = AuthenticationScheme.Token;
                Token = new string(token);

                return this;
            }

            /// <summary>
            /// Setup authorization by <see cref="AuthenticationScheme.Token"/>.
            /// </summary>
            /// <param name="token">the token to use for the authorization</param>
            /// <returns><see cref="Builder"/></returns>
            public Builder AuthenticateToken(string token)
            {
                Arguments.CheckNonEmptyString(token, "token");
                return AuthenticateToken(token.ToCharArray());
            }

            /// <summary>
            /// Specify the default destination organization for writes and queries.
            /// </summary>
            /// <param name="org">the default destination organization for writes and queries</param>
            /// <returns><see cref="Builder"/></returns>
            public Builder Org(string org)
            {
                OrgString = org;

                return this;
            }

            /// <summary>
            /// Specify the default destination bucket for writes.
            /// </summary>
            /// <param name="bucket">default destination bucket for writes</param>
            /// <returns><see cref="Builder"/></returns>
            public Builder Bucket(string bucket)
            {
                BucketString = bucket;

                return this;
            }

            /// <summary>
            /// Add default tag that will be use for writes by Point and POJO.
            ///
            /// <para>
            /// The expressions can be:
            /// <list type="bullet">
            /// <item>"California Miner" - static value</item>
            /// <item>"${version}" - application settings</item>
            /// <item>"${env.hostname}" - environment property</item>
            /// </list>
            /// </para>
            /// </summary>
            /// <param name="tagName">the tag name</param>
            /// <param name="expression">the tag value expression</param>
            /// <returns><see cref="Builder"/></returns>
            public Builder AddDefaultTag(string tagName, string expression)
            {
                Arguments.CheckNotNull(tagName, nameof(tagName));

                PointSettings.AddDefaultTag(tagName, expression);

                return this;
            }

            /// <summary>
            /// Specify the WebProxy instance to use by the WebRequest to connect to external InfluxDB.
            /// </summary>
            /// <param name="webProxy">The WebProxy to use to access the InfluxDB.</param>
            /// <returns><see cref="Builder"/></returns>
            public Builder Proxy(IWebProxy webProxy)
            {
                Arguments.CheckNotNull(webProxy, nameof(webProxy));

                WebProxy = webProxy;

                return this;
            }

            /// <summary>
            /// Configure automatically following HTTP 3xx redirects.
            /// </summary>
            /// <param name="allowHttpRedirects">configure HTTP redirects</param>
            /// <returns><see cref="Builder"/></returns>
            public Builder AllowRedirects(bool allowHttpRedirects)
            {
                Arguments.CheckNotNull(allowHttpRedirects, nameof(allowHttpRedirects));

                AllowHttpRedirects = allowHttpRedirects;

                return this;
            }

            /// <summary>
            /// Ignore Certificate Validation Errors when `false`.
            /// </summary>
            /// <param name="verifySsl">validates Certificates</param>
            /// <returns><see cref="Builder"/></returns>
            public Builder VerifySsl(bool verifySsl)
            {
                Arguments.CheckNotNull(verifySsl, nameof(verifySsl));

                VerifySslCertificates = verifySsl;

                return this;
            }

            /// <summary>
            /// Callback function for handling the remote SSL Certificate Validation.
            /// The callback takes precedence over `VerifySsl`. 
            /// </summary>
            /// <param name="callback"></param>
            /// <returns></returns>
            public Builder RemoteCertificateValidationCallback(RemoteCertificateValidationCallback callback)
            {
                VerifySslCallback = callback;

                return this;
            }

            /// <summary>
            /// Set X509CertificateCollection to be sent with HTTP requests
            /// </summary>
            /// <param name="clientCertificates">certificate collections</param>
            /// <returns><see cref="Builder"/></returns>
            public Builder ClientCertificates(X509CertificateCollection clientCertificates)
            {
                Arguments.CheckNotNull(clientCertificates, nameof(clientCertificates));

                CertificateCollection = clientCertificates;

                return this;
            }

            /// <summary>
            /// Set the action to be used to define additional request headers as defined in RFC 2616
            /// </summary>
            /// <param name="configureDefaultHeadersAction">HttpRequestHeaders action</param>
            /// <returns><see cref="Builder"/></returns>
            public Builder ConfigureDefaultHttpRequestHeadersAction(Action<HttpRequestHeaders> configureDefaultHeadersAction)
            {
                Arguments.CheckNotNull(configureDefaultHeadersAction, nameof(configureDefaultHeadersAction));

                ConfigureDefaultHeadersAction = configureDefaultHeadersAction;

                return this;
            }

            /// <summary>
            /// Configure Builder via App.config.
            /// </summary>
            /// <param name="sectionName">Name of configuration section. Useful for tests.</param>
            /// <returns><see cref="Builder"/></returns>
            internal Builder LoadConfig(string sectionName = "influx2")
            {
                var config = (Influx2)ConfigurationManager.GetSection(sectionName);
                if (config == null)
                {
                    const string message = "The configuration doesn't contains a 'influx2' section. " +
                                           "The minimal configuration should contains an url of InfluxDB. " +
                                           "For more details see: " +
                                           "https://github.com/influxdata/influxdb-client-csharp/blob/master/Client/README.md#client-configuration-file";

                    throw new ConfigurationErrorsException(message);
                }

                var url = config.Url;
                var org = config.Org;
                var bucket = config.Bucket;
                var token = config.Token;
                var logLevel = config.LogLevel;
                var timeout = config.Timeout;
                var allowHttpRedirects = config.AllowHttpRedirects;
                var verifySsl = config.VerifySsl;

                var tags = config.Tags;
                if (tags != null)
                {
                    foreach (Influx2.TagElement o in tags) AddDefaultTag(o.Name, o.Value);
                }

                return Configure(url, org, bucket, token, logLevel, timeout, allowHttpRedirects, verifySsl);
            }

            /// <summary>
            /// Configure Builder via connection string.
            /// </summary>
            /// <param name="connectionString">connection string with various configurations</param>
            /// <returns><see cref="Builder"/></returns>
            public Builder ConnectionString(string connectionString)
            {
                Arguments.CheckNonEmptyString(connectionString, nameof(connectionString));

                var uri = new Uri(connectionString);

                var url = uri.GetLeftPart(UriPartial.Path);

                var query = HttpUtility.ParseQueryString(uri.Query);
                var org = query.Get("org");
                var bucket = query.Get("bucket");
                var token = query.Get("token");
                var logLevel = query.Get("logLevel");
                var timeout = query.Get("timeout");
                var allowHttpRedirects = Convert.ToBoolean(query.Get("allowHttpRedirects"));
                var verifySslValue = query.Get("verifySsl");
                var verifySsl = Convert.ToBoolean(string.IsNullOrEmpty(verifySslValue) ? "true" : verifySslValue);

                return Configure(url, org, bucket, token, logLevel, timeout, allowHttpRedirects, verifySsl);
            }

            private Builder Configure(string url, string org, string bucket, string token, string logLevel,
                string timeout, bool allowHttpRedirects = false, bool verifySsl = true)
            {
                Url(url);
                Org(org);
                Bucket(bucket);

                if (!string.IsNullOrWhiteSpace(token))
                {
                    AuthenticateToken(token);
                }

                if (!string.IsNullOrWhiteSpace(logLevel))
                {
                    Enum.TryParse(logLevel, true, out LogLevelValue);
                }

                if (!string.IsNullOrWhiteSpace(timeout))
                {
                    TimeOut(ToTimeout(timeout));
                }

                AllowRedirects(allowHttpRedirects);

                VerifySsl(verifySsl);

                return this;
            }

            /// <summary>
            /// Build an instance of InfluxDBClientOptions.
            /// </summary>
            /// <returns><see cref="InfluxDBClientOptions"/></returns>
            /// <exception cref="InvalidOperationException">If url is not defined.</exception>
            public InfluxDBClientOptions Build()
            {
                if (string.IsNullOrEmpty(UrlString))
                {
                    throw new InvalidOperationException("The url to connect the InfluxDB has to be defined.");
                }

                if (Timeout == TimeSpan.Zero || Timeout == TimeSpan.FromMilliseconds(0))
                {
                    Timeout = TimeSpan.FromSeconds(10);
                }

                return new InfluxDBClientOptions(this);
            }

            /// <summary>
            /// Configure HttpClient
            /// </summary>
            /// <param name="httpClient"></param>
            /// <returns></returns>
            public Builder SetHttpClient(HttpClient httpClient)
            {
                Arguments.CheckNotNull(httpClient, nameof(httpClient));

                HttpClient = httpClient;

                return this;
            }
        }
    }
}<|MERGE_RESOLUTION|>--- conflicted
+++ resolved
@@ -2,11 +2,8 @@
 using System.Collections.Generic;
 using System.Configuration;
 using System.Net;
-<<<<<<< HEAD
 using System.Net.Http.Headers;
-=======
 using System.Net.Http;
->>>>>>> 774a85e9
 using System.Net.Security;
 using System.Security.Cryptography.X509Certificates;
 using System.Text.RegularExpressions;
@@ -39,11 +36,8 @@
         private bool _allowHttpRedirects;
         private bool _verifySsl;
         private X509CertificateCollection _clientCertificates;
-<<<<<<< HEAD
         private Action<HttpRequestHeaders> _configureDefaultHeadersAction;
-=======
         private HttpClient _httpClient;
->>>>>>> 774a85e9
 
         /// <summary>
         /// Set the url to connect the InfluxDB.
@@ -463,18 +457,16 @@
                 ClientCertificates = builder.CertificateCollection;
             }
 
-<<<<<<< HEAD
             if (builder.ConfigureDefaultHeadersAction != null)
             {
                 ConfigureDefaultHeadersAction = builder.ConfigureDefaultHeadersAction;
             }
 
-=======
+
             if (builder.HttpClient != null)
             {
                 HttpClient = builder.HttpClient;
             }
->>>>>>> 774a85e9
         }
 
         private static TimeSpan ToTimeout(string value)
@@ -553,11 +545,8 @@
             internal bool VerifySslCertificates = true;
             internal RemoteCertificateValidationCallback VerifySslCallback;
             internal X509CertificateCollection CertificateCollection;
-<<<<<<< HEAD
             internal Action<HttpRequestHeaders> ConfigureDefaultHeadersAction;
-=======
             internal HttpClient HttpClient;
->>>>>>> 774a85e9
 
             internal PointSettings PointSettings = new PointSettings();
 
